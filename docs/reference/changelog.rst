*********
Changelog
*********

<<<<<<< HEAD
3.2.1 (2025-02-03)
------------------

- Fix a bug on the ``PublisherGateway`` client that could cause releases containing
  resources to fail.
=======
.. _release-3.2.1:

3.2.1 (2025-06-06)
------------------

Bug fixes:

- Catch decoding errors when parsing credentials.
>>>>>>> 3fca6800

For a complete list of commits, check out the `3.2.1`_ release on GitHub.

3.2.0 (2025-01-24)
------------------

- Add more endpoints for the ``PublisherGateway`` client.

  For a complete list of commits, check out the `3.2.0`_ release on GitHub.

3.1.0 (2024-12-16)
------------------

- Add opt-in ``FileKeyring`` fallback for ``Auth`` in the case of missing
  ``SecretService`` provider on a system.
- Add ``CandidAuth`` and ``DeveloperTokenAuth`` authorisation models for
  ``httpx.Client`` classes.
- Add a ``PublisherGateway`` client.

..
  For a complete list of commits, check out the `3.1.0`_ release on GitHub.

3.0.2 (2024-09-30)
------------------

- Disable legacy libssl providers. This is a workaround to prevent a crash
  when loading cryptography in focal.

.. note::

   3.0.2 includes changes from the 2.6.2 release.

3.0.1 (2024-09-20)
------------------

- Fix a regression where Ubuntu One macaroons could not be refreshed
- Make craft-store compatible with ``keyring`` v25

3.0.0 (2024-08-08)
------------------

Breaking changes:
- Set minimum Python version to 3.10
- Migrate to Pydantic 2

Bug fixes:
- Better error message when the keyring is locked.

2.6.2 (2024-05-06)
------------------

- Disable legacy libssl providers. This is a workaround to prevent a crash
  when loading cryptography in focal.

2.6.1 (2024-03-26)
------------------

- Remove dependency on ``protobuf``
- Explicitly note incompatibility with ``keyring`` v25.0

2.6.0 (2024-01-02)
------------------

- Add support for `listing revisions
  <https://canonical-craft-store.readthedocs-hosted.com/en/latest/reference/
  auto-generated/#craft_store.BaseClient.list_revisions>`_ for a name
- Add support for `listing resource revisions
  <https://canonical-craft-store.readthedocs-hosted.com/en/latest/reference/
  auto-generated/#craft_store.BaseClient.list_resource_revisions>`_
- Add support for `updating metadata for resource revisions
  <https://canonical-craft-store.readthedocs-hosted.com/en/latest/reference/
  auto-generated/#craft_store.BaseClient.update_resource_revisions>`_
- Add support for `uploading a resource
  <https://canonical-craft-store.readthedocs-hosted.com/en/latest/reference/
  auto-generated/#craft_store.BaseClient.push_resource>`_
- Document the `workflow for uploading and releasing a package
  <https://canonical-craft-store.readthedocs-hosted.com/en/latest/howto/
  upload-package-with-resources/>`_

2.5.0 (2023-11-23)
------------------

- Add a fallback mechanism for when the system keyring fails, such as
  the Secret Service keyring (gnome-keyring). The fallback is to write
  to a file based backend, provided by
  :class:`craft_store.auth.FileKeyring`
- Removed setup.cfg, fully using pyproject.toml

2.4.0 (2023-04-13)
------------------

- Add support for registering, unregistering, and listing names, with usage
  examples in `integration tests
  <https://github.com/canonical/craft-store/blob/main/tests/integration
  /test_register_unregister.py>`_.

  - :class:`craft_store.base_client.BaseClient.register_name`
  - :class:`craft_store.base_client.BaseClient.unregister_name`
  - :class:`craft_store.base_client.BaseClient.list_registered_names`
- Handle keyring unlocking errors

`Full Changelog
<https://github.com/canonical/craft-store/compare/2.3.0...v2.4.0>`_

2.3.0 (2022-10-07)
------------------

- Add support for exporting the new credentials format (which is backwards
  compatible with the existing one)

2.2.1 (2022-08-25)
------------------

- Export :class:`craft_store.models.SnapListReleasesModel` and
  :class:`craft_store.models.CharmListReleasesModel`
- Remove incorrectly exported ``SnapChannelMapModel`` and
  ``CharmChannelMapModel``
- Make bases optional in :class:`craft_store.models.SnapListReleasesModel`

2.2.0 (2022-08-11)
------------------

- Refactor common code in ``endpoints``
- Export new symbols in craft_store.models:

  - :class:`craft_store.models.CharmChannelMapModel`
  - :class:`craft_store.models.MarshableModel`
  - :class:`craft_store.models.ReleaseRequestModel`
  - :class:`craft_store.models.RevisionsRequestModel`
  - :class:`craft_store.models.RevisionsResponseModel`
  - :class:`craft_store.models.SnapChannelMapModel`

- Catch the correct :class:`JSONDecodeError`


2.1.1 (2022-04-26)
------------------

- Update macaroon refresh logic for :class:`craft_store.UbuntuOneStoreClient`

2.1.0 (2022-03-19)
------------------

- Support for ephemeral logins in :class:`craft_store.BaseClient`
- New endpoint to complete the upload experience
  :meth:`craft_store.BaseClient.notify_revision`
- New endpoint to release :meth:`craft_store.BaseClient.release` and retrieve
  release information :meth:`craft_store.BaseClient.get_list_releases`
- Support for Python 3.10

2.0.1 (2022-02-10)
------------------

- Convert login expiration to a ISO formatted datetime for Ubuntu endpoints
- Raise :class:`craft_store.errors.CredentialsNotParseable` on base64 decode
  errors
- Use network location as keyring storage location instead of full base url in
  :class:`craft_store.base_client.BaseClient`

2.0.0 (2022-02-07)
------------------

- New endpoint for uploads to storage,
  :class:`craft_store.StoreClient` and
  :class:`craft_store.UbuntuOneStoreClient` require a
  new initialization new parameter
- Setting credentials while credentials are already set is no longer allowed
  :class:`craft_store.errors.CredentialsAlreadyAvailable` is raised if
  credentials already exist
- NotLoggedIn exception renamed to
  :class:`craft_store.errors.CredentialsUnavailable`
- Early checks are now in place for keyring availability before a login attempt
  takes place

1.2.0 (2021-12-09)
------------------

- New whoami endpoint for :class:`craft_store.endpoints.CHARMHUB`
- New class to provide login support for Ubuntu One SSO
  :class:`craft_store.UbuntuOneStoreClient`

1.1.0 (2021-11-19)
------------------

- Support for channels and packages in endpoints
- :class:`craft_store.store_client.StoreClient` support for retrieving
  credentials from an environment variable
- Login credentials now returned from
  :meth:`craft_store.BaseClient.login`


1.0.0 (2021-10-21)
------------------

- Initial release


.. _3.1.0: https://github.com/canonical/craft-store/releases/tag/3.1.0
.. _3.2.0: https://github.com/canonical/craft-store/releases/tag/3.2.0
.. _3.2.1: https://github.com/canonical/craft-store/releases/tag/3.2.1<|MERGE_RESOLUTION|>--- conflicted
+++ resolved
@@ -2,24 +2,27 @@
 Changelog
 *********
 
-<<<<<<< HEAD
+.. _release-3.2.2:
+
+3.2.2 (2025-06-06)
+------------------
+
+Bug fixes:
+
+- Catch decoding errors when parsing credentials.
+
+For a complete list of commits, check out the `3.2.2`_ release on GitHub.
+
+.. _release-3.2.1:
+
 3.2.1 (2025-02-03)
 ------------------
 
 - Fix a bug on the ``PublisherGateway`` client that could cause releases containing
   resources to fail.
-=======
-.. _release-3.2.1:
-
-3.2.1 (2025-06-06)
-------------------
-
-Bug fixes:
-
-- Catch decoding errors when parsing credentials.
->>>>>>> 3fca6800
 
 For a complete list of commits, check out the `3.2.1`_ release on GitHub.
+
 
 3.2.0 (2025-01-24)
 ------------------
@@ -217,4 +220,5 @@
 
 .. _3.1.0: https://github.com/canonical/craft-store/releases/tag/3.1.0
 .. _3.2.0: https://github.com/canonical/craft-store/releases/tag/3.2.0
-.. _3.2.1: https://github.com/canonical/craft-store/releases/tag/3.2.1+.. _3.2.1: https://github.com/canonical/craft-store/releases/tag/3.2.1
+.. _3.2.2: https://github.com/canonical/craft-store/releases/tag/3.2.2