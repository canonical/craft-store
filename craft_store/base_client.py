# -*- Mode:Python; indent-tabs-mode:nil; tab-width:4 -*-
#
# Copyright 2021-2022 Canonical Ltd.
#
# This program is free software; you can redistribute it and/or
# modify it under the terms of the GNU Lesser General Public
# License version 3 as published by the Free Software Foundation.
#
# This program is distributed in the hope that it will be useful,
# but WITHOUT ANY WARRANTY; without even the implied warranty of
# MERCHANTABILITY or FITNESS FOR A PARTICULAR PURPOSE.  See the GNU
# Lesser General Public License for more details.
#
# You should have received a copy of the GNU Lesser General Public License
# along with this program.  If not, see <http://www.gnu.org/licenses/>.

"""Craft Store BaseClient."""

import logging
from abc import ABCMeta, abstractmethod
from pathlib import Path
<<<<<<< HEAD
from typing import Any, Callable, Dict, List, Literal, Optional, Sequence, cast
=======
from typing import Any, Callable, Dict, List, Optional, Sequence, cast
>>>>>>> 1657b7d7
from urllib.parse import urlparse

import requests
from requests_toolbelt import MultipartEncoder, MultipartEncoderMonitor  # type: ignore

from . import endpoints, errors, models
from .auth import Auth
from .http_client import HTTPClient

logger = logging.getLogger(__name__)


class BaseClient(metaclass=ABCMeta):
    """Encapsulates API calls for the Snap Store or Charmhub.

    :param base_url: the base url of the API endpoint.
    :param storage_base_url: the base url for storage.
    :param endpoints: :data:`.endpoints.CHARMHUB` or :data:`.endpoints.SNAP_STORE`.
    :param application_name: the name application using this class, used for the keyring.
    :param user_agent: User-Agent header to use for HTTP(s) requests.
    :param environment_auth: environment variable to use for credentials.
    :param ephemeral: keep everything in memory.

    :raises errors.NoKeyringError: if there is no usable keyring.
    """

    def __init__(
        self,
        *,
        base_url: str,
        storage_base_url: str,
        endpoints: endpoints.Endpoints,  # pylint: disable=W0621
        application_name: str,
        user_agent: str,
        environment_auth: Optional[str] = None,
        ephemeral: bool = False,
    ) -> None:
        """Initialize the Store Client."""
        self.http_client = HTTPClient(user_agent=user_agent)

        self._base_url = base_url
        self._storage_base_url = storage_base_url
        self._endpoints = endpoints

        self._auth = Auth(
            application_name,
            urlparse(base_url).netloc,
            environment_auth=environment_auth,
            ephemeral=ephemeral,
        )

    @abstractmethod
    def _get_discharged_macaroon(self, root_macaroon: str, **kwargs) -> str:
        """Return a discharged macaroon ready to use in an Authorization header."""

    @abstractmethod
    def _get_authorization_header(self) -> str:
        """Return the authorization header content to use."""

    def _get_macaroon(self, token_request: Dict[str, Any]) -> str:
        token_response = self.http_client.request(
            "POST",
            self._base_url + self._endpoints.tokens,
            headers={"Content-Type": "application/json", "Accept": "application/json"},
            json=token_request,
        )

        return token_response.json()["macaroon"]

    def login(
        self,
        *,
        permissions: Sequence[str],
        description: str,
        ttl: int,
        packages: Optional[Sequence[endpoints.Package]] = None,
        channels: Optional[Sequence[str]] = None,
        **kwargs,
    ) -> str:
        """Obtain credentials to perform authenticated requests.

        Credentials are stored on the system's keyring, handled by
        :data:`craft_store.auth.Auth`.

        The list of permissions to select from can be referred to on
        :data:`craft_store.attenuations`.

        The login process requires 3 steps:

        - request an initial macaroon on :attr:`.endpoints.Endpoints.tokens`.
        - discharge that macaroon using Candid
        - send the discharge macaroon to :attr:`.endpoints.Endpoints.tokens_exchange`
          to obtain final authorization of the macaroon

        This last macaroon is stored into the system's keyring to
        perform authenticated requests.

        :param permissions: Set of permissions to grant the login.
        :param description: Client description to refer to from the Store.
        :param ttl: time to live for the credential, in other words, how
                    long until it expires, expressed in seconds.
        :param packages: Sequence of packages to limit the credentials to.
        :param channels: Sequence of channel names to limit the credentials to.

        :raises errors.CredentialsAlreadyAvailable: if credentials already exist.
        """
        # Early check to ensure credentials do not already exist.
        self._auth.ensure_no_credentials()

        token_request = self._endpoints.get_token_request(
            permissions=permissions,
            description=description,
            ttl=ttl,
            packages=packages,
            channels=channels,
        )

        macaroon = self._get_macaroon(token_request)
        store_authorized_macaroon = self._get_discharged_macaroon(macaroon, **kwargs)

        # Save the authorization token.
        self._auth.set_credentials(store_authorized_macaroon)

        return self._auth.encode_credentials(store_authorized_macaroon)

    def request(
        self,
        method: str,
        url: str,
        params: Optional[Dict[str, str]] = None,
        headers: Optional[Dict[str, str]] = None,
        **kwargs,
    ) -> requests.Response:
        """Perform an authenticated request if auth_headers are True.

        :param method: HTTP method used for the request.
        :param url: URL to request with method.
        :param params: Query parameters to be sent along with the request.
        :param headers: Headers to be sent along with the request.

        :raises errors.StoreServerError: for error responses.
        :raises errors.NetworkError: for lower level network issues.
        :raises errors.CredentialsUnavailable: if credentials cannot be found.

        :return: Response from the request.
        """
        if headers is None:
            headers = {}

        headers["Authorization"] = self._get_authorization_header()

        return self.http_client.request(
            method,
            url,
            params=params,
            headers=headers,
            **kwargs,
        )

    def whoami(self) -> Dict[str, Any]:
        """Return whoami json data queyring :attr:`.endpoints.Endpoints.whoami`."""
        return self.request("GET", self._base_url + self._endpoints.whoami).json()

    def logout(self) -> None:
        """Clear credentials.

        :raises errors.CredentialsUnavailable: if credentials cannot be found.
        """
        self._auth.del_credentials()

    def upload_file(
        self,
        *,
        filepath: Path,
        monitor_callback: Optional[Callable] = None,
    ) -> str:
        """Upload filepath to storage.

        The monitor_callback is a method receiving one argument of type
        ``MultipartEncoder``, the total length of the upload can be accessed
        from this encoder from the ``len`` attribute to setup a progress bar
        instance.

        The callback is to return a function that receives a
        ``MultipartEncoderMonitor`` from which the ``.bytes_read`` attribute
        can be read to update progress.

        The simplest implementation can look like:

        .. code-block:: python

          def monitor_callback(encoder: requests_toolbelt.MultipartEncoder):

              # instantiate progress class with total bytes encoder.len

              def progress_printer(monitor: requests_toolbelt.MultipartEncoderMonitor):
                 # Print progress using monitor.bytes_read

              return progress_printer

        :param monitor_callback: a callback to monitor progress.

        """
        with filepath.open("rb") as upload_file:
            encoder = MultipartEncoder(
                fields={
                    "binary": (filepath.name, upload_file, "application/octet-stream")
                }
            )

            # create a monitor (so that progress can be displayed) as call the real pusher
            if monitor_callback is not None:
                monitor = MultipartEncoderMonitor(encoder, monitor_callback(encoder))
            else:
                monitor = MultipartEncoderMonitor(encoder)

            response = self.http_client.request(
                "POST",
                self._storage_base_url + self._endpoints.upload,
                headers={
                    "Content-Type": monitor.content_type,
                    "Accept": "application/json",
                },
                data=monitor,
            )

        result = response.json()
        if not result["successful"]:
            raise errors.CraftStoreError(f"Server error while pushing file: {result}")

        upload_id = self._endpoints.get_upload_id(result)
        logger.debug("Uploading bytes for %r ended, id %r", str(filepath), upload_id)

        return upload_id

    def notify_revision(
        self,
        *,
        name: str,
        revision_request: models.revisions_model.RevisionsRequestModel,
    ) -> models.revisions_model.RevisionsResponseModel:
        """Post to the revisions endpoint to notify the store about an upload.

        This request usually takes place after a successful :attr:`.upload`.
        """
        endpoint = f"/v1/{self._endpoints.namespace}/{name}/revisions"
        response = self.request(
            "POST", self._base_url + endpoint, json=revision_request.marshal()
        ).json()

        return cast(
            models.revisions_model.RevisionsResponseModel,
            models.revisions_model.RevisionsResponseModel.unmarshal(response),
        )

    def get_list_releases(self, *, name: str) -> models.MarshableModel:
        """Query the list_releases endpoint and return the result."""
        endpoint = f"/v1/{self._endpoints.namespace}/{name}/releases"
        response = self.request("GET", self._base_url + endpoint).json()

        return self._endpoints.list_releases_model.unmarshal(response)

    def release(
        self,
        *,
        name: str,
        release_request: Sequence[models.release_request_model.ReleaseRequestModel],
    ) -> None:
        """Request a release of name.

        :param name: name to release.
        :param release_request: sequence of items to release.
        """
        endpoint = f"/v1/{self._endpoints.namespace}/{name}/releases"

        self.request(
            "POST",
            self._base_url + endpoint,
            json=[r.marshal() for r in release_request],
        )

    def list_registered_names(
        self, *, include_collaborations: bool = False
    ) -> List[models.RegisteredNameModel]:
        """List the registered names available to the logged in account.

        :param include_collaborations: if True, includes names the user is a
            collaborator on but does not own.
        """
        endpoint = f"/v1/{self._endpoints.namespace}"
        params = {
            "include-collaborations": "true" if include_collaborations else "false",
        }
        response = self.request("GET", self._base_url + endpoint, params=params)
        results = response.json().get("results", [])
<<<<<<< HEAD
        return [models.RegisteredNameModel.unmarshal(item) for item in results]

    def register_name(
        self,
        name: str,
        *,
        entity_type: Optional[Literal["charm", "bundle", "snap"]] = None,
        private: bool = False,
        team: Optional[str] = None,
    ) -> str:
        """Register a name on the store.

        :param name: the name to register.
        :param entity_type: The type of package to register (e.g. charm or snap)
        :param private: Whether this entity is private or not.
        :param team: An optional team ID to register the name with.

        :returns: the ID of the registered name.

        Further Detail: https://api.charmhub.io/docs/default.html#register_name
        """
        endpoint = f"/v1/{self._endpoints.namespace}"

        request_json = {
            "name": name,
            "private": private,
        }
        if team is not None:
            request_json["team"] = team
        if entity_type is not None:
            request_json["type"] = entity_type

        response = self.request("POST", self._base_url + endpoint, json=request_json)
        return response.json()["id"]
=======
        return [models.RegisteredNameModel.unmarshal(item) for item in results]
>>>>>>> 1657b7d7
<|MERGE_RESOLUTION|>--- conflicted
+++ resolved
@@ -19,11 +19,7 @@
 import logging
 from abc import ABCMeta, abstractmethod
 from pathlib import Path
-<<<<<<< HEAD
 from typing import Any, Callable, Dict, List, Literal, Optional, Sequence, cast
-=======
-from typing import Any, Callable, Dict, List, Optional, Sequence, cast
->>>>>>> 1657b7d7
 from urllib.parse import urlparse
 
 import requests
@@ -319,7 +315,6 @@
         }
         response = self.request("GET", self._base_url + endpoint, params=params)
         results = response.json().get("results", [])
-<<<<<<< HEAD
         return [models.RegisteredNameModel.unmarshal(item) for item in results]
 
     def register_name(
@@ -353,7 +348,4 @@
             request_json["type"] = entity_type
 
         response = self.request("POST", self._base_url + endpoint, json=request_json)
-        return response.json()["id"]
-=======
-        return [models.RegisteredNameModel.unmarshal(item) for item in results]
->>>>>>> 1657b7d7
+        return response.json()["id"]