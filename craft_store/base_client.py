# -*- Mode:Python; indent-tabs-mode:nil; tab-width:4 -*-
#
# Copyright 2021-2022 Canonical Ltd.
#
# This program is free software; you can redistribute it and/or
# modify it under the terms of the GNU Lesser General Public
# License version 3 as published by the Free Software Foundation.
#
# This program is distributed in the hope that it will be useful,
# but WITHOUT ANY WARRANTY; without even the implied warranty of
# MERCHANTABILITY or FITNESS FOR A PARTICULAR PURPOSE.  See the GNU
# Lesser General Public License for more details.
#
# You should have received a copy of the GNU Lesser General Public License
# along with this program.  If not, see <http://www.gnu.org/licenses/>.

"""Craft Store BaseClient."""

import logging
from abc import ABCMeta, abstractmethod
from pathlib import Path
from typing import Any, Callable, Dict, List, Literal, Optional, Sequence, cast
from urllib.parse import urlparse

import requests
from requests_toolbelt import MultipartEncoder, MultipartEncoderMonitor  # type: ignore

from . import endpoints, errors, models
from .auth import Auth
from .http_client import HTTPClient

logger = logging.getLogger(__name__)


class BaseClient(metaclass=ABCMeta):
    """Encapsulates API calls for the Snap Store or Charmhub.

    :param base_url: the base url of the API endpoint.
    :param storage_base_url: the base url for storage.
    :param endpoints: :data:`.endpoints.CHARMHUB` or :data:`.endpoints.SNAP_STORE`.
    :param application_name: the name application using this class, used for the keyring.
    :param user_agent: User-Agent header to use for HTTP(s) requests.
    :param environment_auth: environment variable to use for credentials.
    :param ephemeral: keep everything in memory.

    :raises errors.NoKeyringError: if there is no usable keyring.
    """

    def __init__(
        self,
        *,
        base_url: str,
        storage_base_url: str,
        endpoints: endpoints.Endpoints,  # pylint: disable=W0621
        application_name: str,
        user_agent: str,
        environment_auth: Optional[str] = None,
        ephemeral: bool = False,
    ) -> None:
        """Initialize the Store Client."""
        self.http_client = HTTPClient(user_agent=user_agent)

        self._base_url = base_url
        self._storage_base_url = storage_base_url
        self._endpoints = endpoints

        self._auth = Auth(
            application_name,
            urlparse(base_url).netloc,
            environment_auth=environment_auth,
            ephemeral=ephemeral,
        )

    @abstractmethod
    def _get_discharged_macaroon(self, root_macaroon: str, **kwargs) -> str:
        """Return a discharged macaroon ready to use in an Authorization header."""

    @abstractmethod
    def _get_authorization_header(self) -> str:
        """Return the authorization header content to use."""

    def _get_macaroon(self, token_request: Dict[str, Any]) -> str:
        token_response = self.http_client.request(
            "POST",
            self._base_url + self._endpoints.tokens,
            headers={"Content-Type": "application/json", "Accept": "application/json"},
            json=token_request,
        )

        return token_response.json()["macaroon"]

    def login(
        self,
        *,
        permissions: Sequence[str],
        description: str,
        ttl: int,
        packages: Optional[Sequence[endpoints.Package]] = None,
        channels: Optional[Sequence[str]] = None,
        **kwargs,
    ) -> str:
        """Obtain credentials to perform authenticated requests.

        Credentials are stored on the system's keyring, handled by
        :data:`craft_store.auth.Auth`.

        The list of permissions to select from can be referred to on
        :data:`craft_store.attenuations`.

        The login process requires 3 steps:

        - request an initial macaroon on :attr:`.endpoints.Endpoints.tokens`.
        - discharge that macaroon using Candid
        - send the discharge macaroon to :attr:`.endpoints.Endpoints.tokens_exchange`
          to obtain final authorization of the macaroon

        This last macaroon is stored into the system's keyring to
        perform authenticated requests.

        :param permissions: Set of permissions to grant the login.
        :param description: Client description to refer to from the Store.
        :param ttl: time to live for the credential, in other words, how
                    long until it expires, expressed in seconds.
        :param packages: Sequence of packages to limit the credentials to.
        :param channels: Sequence of channel names to limit the credentials to.

        :raises errors.CredentialsAlreadyAvailable: if credentials already exist.
        """
        # Early check to ensure credentials do not already exist.
        self._auth.ensure_no_credentials()

        token_request = self._endpoints.get_token_request(
            permissions=permissions,
            description=description,
            ttl=ttl,
            packages=packages,
            channels=channels,
        )

        macaroon = self._get_macaroon(token_request)
        store_authorized_macaroon = self._get_discharged_macaroon(macaroon, **kwargs)

        # Save the authorization token.
        self._auth.set_credentials(store_authorized_macaroon)

        return self._auth.encode_credentials(store_authorized_macaroon)

    def request(
        self,
        method: str,
        url: str,
        params: Optional[Dict[str, str]] = None,
        headers: Optional[Dict[str, str]] = None,
        **kwargs,
    ) -> requests.Response:
        """Perform an authenticated request if auth_headers are True.

        :param method: HTTP method used for the request.
        :param url: URL to request with method.
        :param params: Query parameters to be sent along with the request.
        :param headers: Headers to be sent along with the request.

        :raises errors.StoreServerError: for error responses.
        :raises errors.NetworkError: for lower level network issues.
        :raises errors.CredentialsUnavailable: if credentials cannot be found.

        :return: Response from the request.
        """
        if headers is None:
            headers = {}

        headers["Authorization"] = self._get_authorization_header()

        return self.http_client.request(
            method,
            url,
            params=params,
            headers=headers,
            **kwargs,
        )

    def whoami(self) -> Dict[str, Any]:
        """Return whoami json data queyring :attr:`.endpoints.Endpoints.whoami`."""
        return self.request("GET", self._base_url + self._endpoints.whoami).json()

    def logout(self) -> None:
        """Clear credentials.

        :raises errors.CredentialsUnavailable: if credentials cannot be found.
        """
        self._auth.del_credentials()

    def upload_file(
        self,
        *,
        filepath: Path,
        monitor_callback: Optional[Callable] = None,
    ) -> str:
        """Upload filepath to storage.

        The monitor_callback is a method receiving one argument of type
        ``MultipartEncoder``, the total length of the upload can be accessed
        from this encoder from the ``len`` attribute to setup a progress bar
        instance.

        The callback is to return a function that receives a
        ``MultipartEncoderMonitor`` from which the ``.bytes_read`` attribute
        can be read to update progress.

        The simplest implementation can look like:

        .. code-block:: python

          def monitor_callback(encoder: requests_toolbelt.MultipartEncoder):

              # instantiate progress class with total bytes encoder.len

              def progress_printer(monitor: requests_toolbelt.MultipartEncoderMonitor):
                 # Print progress using monitor.bytes_read

              return progress_printer

        :param monitor_callback: a callback to monitor progress.

        """
        with filepath.open("rb") as upload_file:
            encoder = MultipartEncoder(
                fields={
                    "binary": (filepath.name, upload_file, "application/octet-stream")
                }
            )

            # create a monitor (so that progress can be displayed) as call the real pusher
            if monitor_callback is not None:
                monitor = MultipartEncoderMonitor(encoder, monitor_callback(encoder))
            else:
                monitor = MultipartEncoderMonitor(encoder)

            response = self.http_client.request(
                "POST",
                self._storage_base_url + self._endpoints.upload,
                headers={
                    "Content-Type": monitor.content_type,
                    "Accept": "application/json",
                },
                data=monitor,
            )

        result = response.json()
        if not result["successful"]:
            raise errors.CraftStoreError(f"Server error while pushing file: {result}")

        upload_id = self._endpoints.get_upload_id(result)
        logger.debug("Uploading bytes for %r ended, id %r", str(filepath), upload_id)

        return upload_id

    def notify_revision(
        self,
        *,
        name: str,
        revision_request: models.revisions_model.RevisionsRequestModel,
    ) -> models.revisions_model.RevisionsResponseModel:
        """Post to the revisions endpoint to notify the store about an upload.

        This request usually takes place after a successful :attr:`.upload`.
        """
        endpoint = f"/v1/{self._endpoints.namespace}/{name}/revisions"
        response = self.request(
            "POST", self._base_url + endpoint, json=revision_request.marshal()
        ).json()

        return cast(
            models.revisions_model.RevisionsResponseModel,
            models.revisions_model.RevisionsResponseModel.unmarshal(response),
        )

    def get_list_releases(self, *, name: str) -> models.MarshableModel:
        """Query the list_releases endpoint and return the result."""
        endpoint = f"/v1/{self._endpoints.namespace}/{name}/releases"
        response = self.request("GET", self._base_url + endpoint).json()

        return self._endpoints.list_releases_model.unmarshal(response)

    def release(
        self,
        *,
        name: str,
        release_request: Sequence[models.release_request_model.ReleaseRequestModel],
    ) -> None:
        """Request a release of name.

        :param name: name to release.
        :param release_request: sequence of items to release.
        """
        endpoint = f"/v1/{self._endpoints.namespace}/{name}/releases"

        self.request(
            "POST",
            self._base_url + endpoint,
            json=[r.marshal() for r in release_request],
        )

    def list_registered_names(
        self, *, include_collaborations: bool = False
    ) -> List[models.RegisteredNameModel]:
        """List the registered names available to the logged in account.

        :param include_collaborations: if True, includes names the user is a
            collaborator on but does not own.
        """
        endpoint = f"/v1/{self._endpoints.namespace}"
        params = {
            "include-collaborations": "true" if include_collaborations else "false",
        }
        response = self.request("GET", self._base_url + endpoint, params=params)
        results = response.json().get("results", [])
        return [models.RegisteredNameModel.unmarshal(item) for item in results]

    def register_name(
        self,
        name: str,
        *,
        entity_type: Optional[Literal["charm", "bundle", "snap"]] = None,
        private: bool = False,
        team: Optional[str] = None,
    ) -> str:
        """Register a name on the store.

        :param name: the name to register.
        :param entity_type: The type of package to register (e.g. charm or snap)
        :param private: Whether this entity is private or not.
        :param team: An optional team ID to register the name with.

        :returns: the ID of the registered name.
<<<<<<< HEAD

        Further Detail: https://api.charmhub.io/docs/default.html#register_name
=======
>>>>>>> 527ef9b0
        """
        endpoint = f"/v1/{self._endpoints.namespace}"

        request_json = {
            "name": name,
            "private": private,
        }
        if team is not None:
            request_json["team"] = team
        if entity_type is not None:
            request_json["type"] = entity_type

        response = self.request("POST", self._base_url + endpoint, json=request_json)
<<<<<<< HEAD
        return response.json()["id"]

    def unregister_name(self, name: str) -> str:
        """Unregister a name with no published packages.

        :param name: The name to unregister.

        :returns: the ID of the deleted name.
        """
        endpoint = f"/v1/{self._endpoints.namespace}/{name}"
        response = self.request("DELETE", self._base_url + endpoint)

        return response.json()["package-id"]
=======
        return response.json()["id"]
>>>>>>> 527ef9b0
<|MERGE_RESOLUTION|>--- conflicted
+++ resolved
@@ -333,11 +333,6 @@
         :param team: An optional team ID to register the name with.
 
         :returns: the ID of the registered name.
-<<<<<<< HEAD
-
-        Further Detail: https://api.charmhub.io/docs/default.html#register_name
-=======
->>>>>>> 527ef9b0
         """
         endpoint = f"/v1/{self._endpoints.namespace}"
 
@@ -351,7 +346,6 @@
             request_json["type"] = entity_type
 
         response = self.request("POST", self._base_url + endpoint, json=request_json)
-<<<<<<< HEAD
         return response.json()["id"]
 
     def unregister_name(self, name: str) -> str:
@@ -364,7 +358,4 @@
         endpoint = f"/v1/{self._endpoints.namespace}/{name}"
         response = self.request("DELETE", self._base_url + endpoint)
 
-        return response.json()["package-id"]
-=======
-        return response.json()["id"]
->>>>>>> 527ef9b0
+        return response.json()["package-id"]